<<<<<<< HEAD
[package]
name = "tidepool"

[package.version]
workspace = true

[package.edition]
workspace = true

[package.rust-version]
workspace = true

[package.authors]
workspace = true

[package.license]
workspace = true

[package.repository]
workspace = true

[dependencies.tidepool-version-manager]
version = "0.1.4"
path = "crates/tidepool-version-manager"

[dev-dependencies]
tempfile = "3.5.0"
=======
>>>>>>> ecc12100

[workspace]
resolver = "2"
members = ["crates/tidepool-version-manager", "cli/tidepool-gvm"]

[workspace.package]
version = "0.1.4"
edition = "2021"
rust-version = "1.70.0"
authors = ["Slothtron"]
license = "MIT"
repository = "https://github.com/Slothtron/tidepool"

[workspace.dependencies]
anyhow = "1.0"
indicatif = "0.17"
dirs = "5.0"
serde_json = "1.0"
console = "0.15"
futures = "0.3"
bytes = "1.0"
thiserror = "1.0"
url = "2.4"
zip = "0.6"
async-trait = "0.1"
log = "0.4"
env_logger = "0.10"
tempfile = "3.5.0"

[workspace.dependencies.tokio]
version = "1.0"
features = ["full"]

[workspace.dependencies.serde]
version = "1.0"
features = ["derive"]

[workspace.dependencies.reqwest]
version = "0.11"
default-features = false
features = ["stream", "blocking", "json", "rustls-tls"]

[workspace.dependencies.clap]
version = "4.0"
features = ["derive"]

[profile.release]
lto = true
codegen-units = 1
panic = "abort"
opt-level = "z"
debug = false
strip = true

[profile.dist]
inherits = "release"
opt-level = "z"
lto = "fat"
codegen-units = 1
overflow-checks = false<|MERGE_RESOLUTION|>--- conflicted
+++ resolved
@@ -1,33 +1,3 @@
-<<<<<<< HEAD
-[package]
-name = "tidepool"
-
-[package.version]
-workspace = true
-
-[package.edition]
-workspace = true
-
-[package.rust-version]
-workspace = true
-
-[package.authors]
-workspace = true
-
-[package.license]
-workspace = true
-
-[package.repository]
-workspace = true
-
-[dependencies.tidepool-version-manager]
-version = "0.1.4"
-path = "crates/tidepool-version-manager"
-
-[dev-dependencies]
-tempfile = "3.5.0"
-=======
->>>>>>> ecc12100
 
 [workspace]
 resolver = "2"
